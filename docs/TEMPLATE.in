# This file provides a one-line description of all the keywords that can be assigned in the 
# FitSNAP3 input file. Each keyword can only be used within the category to which it belongs. 
# The categories are as follows:
#  [BISPECTRUM]   SNAP potential options
#  [CALCULATOR]   SNAP calculator options
#  [ESHIFT]       SNAP element-wise energy shifts
#  [GROUPS]       SNAP grouplist if PATH:grouplist is not set
#  [MEMORY]       SNAP memory options
#  [OUTFILE]      output options
#  [PATH]         locations of training data and meta-data
#  [REFERENCE]    SNAP reference potential
#  [SCRAPER]      SNAP scraper options
#  [SOLVER]       SNAP solver options
#
# The syntax for keyword assignment is
# <keyword> = <value>
# In this file, we follow each keyword with a comment:
# <keyword> = <value> # (<DATATYPE>) <Description>
# The allowable datatypes are:
#   INT    integer constant
#   REAL   floating point constant
#   STR    test string
#   BOOL   boolean constant ("True" values: y, yes, t, true, on and 1, "False" values: n, no, f, false, off and 0.)

[BISPECTRUM]
numTypes = 2       # (INT)  Number of element types for this fit
twojmax = 6        # (INT)  Band limit for bispectrum components (2,4,6,8... allowed)
rcutfac =  4.67637 # (REAL) Radial cutoff distance for atomic neighborhood. Defined using the units style in [REFERENCE] i.e. LAMMPS units.
rfac0 = 0.99363    # (REAL) Parameter in distance to angle conversion
rmin0 = 0.0        # (REAL) Parameter in distance to angle conversion
wj1 = 1.0          # (REAL) Element weight for first element
wj2 = 1.0          # (REAL)   wj keywords with integer suffixes 1 to numTypes
radelem1 = 0.5     # (REAL) Radius of element 1, i-i' cutoff is rcutfac*(R_i + R_i')
radelem2 = 0.5     # (REAL)   radelem keywords with integer suffixes 1 to numTypes
type1 = Ta         # (STR)  Chemical symbol for this element, has to match JSON training files
type2 = W          # (STR)    type keywords with integer suffixes 1 to numTypes

[CALCULATOR]
calculator = LAMMPSSNAP # (STR)  Calculator used to produce set of linear equations for solver.
energy = 1              # (BOOL) Use energies in fitting
force = 1               # (BOOL) Use energies in fitting
stress = 1              # (BOOL) Use energies in fitting
chemflag = 0            # (BOOL) Use multi-element bispectrum components
bnormflag = 0           # (BOOL) Produce bispectrum coefficients prenormalized by j. Saves some compute time when running LAMMPS, be careful when comparing fitted coefficients as equivalent fits can result in different coefficients with/without this option.
wselfallflag = 0        # (BOOL) Add wself to all element labelings
bzeroflag = 0	        # (BOOL) Subtract vacuum bispectrum, so isolated atoms have energy=0
quadraticflag = 0       # (BOOL) Include quadratic terms in SNAP energy model

[ESHIFT]
In = -1.6596758870 # (REAL) Energy shift per atom of first element type
P = 4.381595495015 # (REAL) This value is ADDED to each atom of the matching element type.
X = 3.242342234233 # (REAL) FitSNAP assumes this value is of matching units to the TRAINING DATA.
.   .              #   .     .
.   .              #   .     .
i = 2.342342342344 # (REAL) Internal conversion of training data units to LAMMPS unit style happens after this energy shift.

<<<<<<< HEAD
[GROUPS]
group_sections = name size eweight fweight vweight # (STR) List of column names for grouplist
group_types =    str float float   float   float   # (STR) List of data types for group sections
smartweights = 0     # (BOOL) If true, a new grouplist will be made where the weights for energies, forces, and virials are (1/N_rows) where N_rows is the number of rows per group in the A matrix.  
# If no grouplist is specified, smartweights will automatically be used. If true, and group weights are provided by the user, then user defined weights are taken as the numerator in this normalization scheme.
BOLTZT = 0      # (REAL) Advanced Feature. Use a Boltzmann weighting to training at this temperature
#   name      size eweight fweight   vweight    (See GROUPLIST.template for additional sections)
Displaced_A15 = 9	100		1		1.00E-08           # (STR) See GROUPLIST.template
Displaced_BCC = 9	100		1		1.00E-08           # (STR) See GROUPLIST.template
Displaced_FCC = 9	100		1		1.00E-08           # (STR) See GROUPLIST.template
Elastic_BCC = 100	1.00E-08	1.00E-08	0.0001     # (STR) See GROUPLIST.template
Elastic_FCC = 100	1.00E-09	1.00E-09	1.00E-09   # (STR) See GROUPLIST.template
GSF_110 = 22	100		1		1.00E-08               # (STR) See GROUPLIST.template
GSF_112	= 22	100		1		1.00E-08               # (STR) See GROUPLIST.template
Liquid = 3	4.67E+02	1		1.00E-08               # (STR) See GROUPLIST.template
Surface	= 7	100		1		1.00E-08                   # (STR) See GROUPLIST.template
Volume_A15 = 30	1.00E+00	1.00E-09	1.00E-09       # (STR) See GROUPLIST.template
Volume_BCC = 21	1.00E+00	1.00E-09	1.00E-09       # (STR) See GROUPLIST.template
Volume_FCC = 31	1.00E+00	1.00E-09	1.00E-09       # (STR) See GROUPLIST.template
=======
[MODEL]
alloyflag = 0         # (BOOL) Use multi-element bispectrum components
wselfallflag = 0      # (BOOL) Add wself to all element labelings
bzeroflag = 0	      # (BOOL) Subtract vacuum bispectrum, so isolated atoms have energy=0
quadraticflag = 0     # (BOOL) Include quadratic terms in SNAP energy model
solver = SVD	      # (STR)  Linear solver algorithm used (SVD, LASSO, RIDGE, ELASTIC allowed)
normweight = -12      # (REAL) If solver!=SVD, this is the log of the penalty term coefficient
normratio = 0.5	      # (REAL) If solver==ELASTIC this is ratio of the linear and quadratic penalty terms
test_fraction = 0     # (REAL) Fraction of the total training data (per-group) held out of the fit to test the fit upon.
detailed_errors = 1   # (BOOL) Write errors for each Energy, Force and Stress in the training set to seperate files. 
lammps_validation = 0 # (BOOL) Outside validation that LAMMPS and the solution of FitSNAP produce the same energy, force and stresses.
>>>>>>> 69cb851f

[MEMORY]
memory = 10000000                # (INT) Set available RAM (default asks system)
override = 0                     # (BOOL) Allow 'a' matrix to allocate more than 50% of available RAM

[OUTFILE]
metrics = newsnap_metrics.csv    # (STR) Overall errors and broken down by group, weighting, and variable type.
configs = Ta_configs.pkl.gz      # (STR) Currently disabled due to large I/O cost
potential = Ta_pot               # (STR) Base name of SNAP potential files, i.e. Ta_pot.snapparam and Ta_pot.snapcoeff

[PATH]
dataPath = JSON          # (STR) Path to the training data JSON directory
groupFile = grouplist.in # (STR) Path to the training data metadata file

[REFERENCE]
units = metal               # (STR) Units used in the LAMMPS calculations. See LAMMPS documentation.
atom_style = atomic         # (STR) Atom style used in the LAMMPS calculations. See LAMMPS documentation.
pair_style = hybrid/overlay zero 10.0 zbl 4.0 4.8 # (STR) Reference potential used in LAMMPS calculations and subtracted from training data prior to fitting. 'zero 10.0' is a non-interacting potential with a cutoff of 10.0, this is needed to build neighbor lists for Bspec calculation.
pair_coeff1 = * * zero      # (STR) Associated detials for the designated pair_style. See LAMMPS documentation.
pair_coeff2 = 1 1 zbl 73 73 # (STR) ZBL is a purely repulsive potential used to safeguard against bad dynamics at small atom separations. 
pair_coeff3 = 1 2 zbl 73 74 # (STR)  pair_coeff keywords with consecutive integer suffixes
pair_coeff4 = 2 2 zbl 74 74 # (STR)

[SCRAPER]
scraper = JSON     # (STR)  Configuration Scraper used (JSON)

[SOLVER]
solver = SVD	     # (STR)  Linear solver algorithm used (SVD, LASSO, RIDGE, ELASTIC allowed)
normweight = -12     # (REAL) If solver!=SVD, this is the log of the penalty term coefficient
normratio = 0.5	     # (REAL) If solver==ELASTIC this is ratio of the linear and quadratic penalty terms
compute_testerrs = 0 # (BOOL) If less than the full training set is used in fitting, a true value will calculate the errors on the remaining, unused training. In the output, group names are appended with CV_Train and CV_Test to designate the fitted and testing training errors.<|MERGE_RESOLUTION|>--- conflicted
+++ resolved
@@ -1,5 +1,5 @@
 # This file provides a one-line description of all the keywords that can be assigned in the 
-# FitSNAP3 input file. Each keyword can only be used within the category to which it belongs. 
+# FitSNAP3 input file. Each keyword can only be used within the category to which it belongs.
 # The categories are as follows:
 #  [BISPECTRUM]   SNAP potential options
 #  [CALCULATOR]   SNAP calculator options
@@ -54,11 +54,10 @@
 .   .              #   .     .
 i = 2.342342342344 # (REAL) Internal conversion of training data units to LAMMPS unit style happens after this energy shift.
 
-<<<<<<< HEAD
 [GROUPS]
 group_sections = name size eweight fweight vweight # (STR) List of column names for grouplist
 group_types =    str float float   float   float   # (STR) List of data types for group sections
-smartweights = 0     # (BOOL) If true, a new grouplist will be made where the weights for energies, forces, and virials are (1/N_rows) where N_rows is the number of rows per group in the A matrix.  
+smartweights = 0     # (BOOL) If true, a new grouplist will be made where the weights for energies, forces, and virials are (1/N_rows) where N_rows is the number of rows per group in the A matrix.
 # If no grouplist is specified, smartweights will automatically be used. If true, and group weights are provided by the user, then user defined weights are taken as the numerator in this normalization scheme.
 BOLTZT = 0      # (REAL) Advanced Feature. Use a Boltzmann weighting to training at this temperature
 #   name      size eweight fweight   vweight    (See GROUPLIST.template for additional sections)
@@ -74,19 +73,6 @@
 Volume_A15 = 30	1.00E+00	1.00E-09	1.00E-09       # (STR) See GROUPLIST.template
 Volume_BCC = 21	1.00E+00	1.00E-09	1.00E-09       # (STR) See GROUPLIST.template
 Volume_FCC = 31	1.00E+00	1.00E-09	1.00E-09       # (STR) See GROUPLIST.template
-=======
-[MODEL]
-alloyflag = 0         # (BOOL) Use multi-element bispectrum components
-wselfallflag = 0      # (BOOL) Add wself to all element labelings
-bzeroflag = 0	      # (BOOL) Subtract vacuum bispectrum, so isolated atoms have energy=0
-quadraticflag = 0     # (BOOL) Include quadratic terms in SNAP energy model
-solver = SVD	      # (STR)  Linear solver algorithm used (SVD, LASSO, RIDGE, ELASTIC allowed)
-normweight = -12      # (REAL) If solver!=SVD, this is the log of the penalty term coefficient
-normratio = 0.5	      # (REAL) If solver==ELASTIC this is ratio of the linear and quadratic penalty terms
-test_fraction = 0     # (REAL) Fraction of the total training data (per-group) held out of the fit to test the fit upon.
-detailed_errors = 1   # (BOOL) Write errors for each Energy, Force and Stress in the training set to seperate files. 
-lammps_validation = 0 # (BOOL) Outside validation that LAMMPS and the solution of FitSNAP produce the same energy, force and stresses.
->>>>>>> 69cb851f
 
 [MEMORY]
 memory = 10000000                # (INT) Set available RAM (default asks system)
@@ -106,7 +92,7 @@
 atom_style = atomic         # (STR) Atom style used in the LAMMPS calculations. See LAMMPS documentation.
 pair_style = hybrid/overlay zero 10.0 zbl 4.0 4.8 # (STR) Reference potential used in LAMMPS calculations and subtracted from training data prior to fitting. 'zero 10.0' is a non-interacting potential with a cutoff of 10.0, this is needed to build neighbor lists for Bspec calculation.
 pair_coeff1 = * * zero      # (STR) Associated detials for the designated pair_style. See LAMMPS documentation.
-pair_coeff2 = 1 1 zbl 73 73 # (STR) ZBL is a purely repulsive potential used to safeguard against bad dynamics at small atom separations. 
+pair_coeff2 = 1 1 zbl 73 73 # (STR) ZBL is a purely repulsive potential used to safeguard against bad dynamics at small atom separations.
 pair_coeff3 = 1 2 zbl 73 74 # (STR)  pair_coeff keywords with consecutive integer suffixes
 pair_coeff4 = 2 2 zbl 74 74 # (STR)
 

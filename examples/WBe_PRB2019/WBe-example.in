--- conflicted
+++ resolved
@@ -14,20 +14,10 @@
 quadraticflag = 0
 
 [SOLVER]
-solver = SVD	
+solver = SVD
 normweight = -12
 normratio = 0.5
-<<<<<<< HEAD
 compute_testerrs = 0
-=======
-test_fraction = 0
-detailed_errors = 1
-lammps_validation = 0
-
-UseEnergies = 1
-UseForces = 1
-UseStresses = 1
->>>>>>> 69cb851f
 
 [PATH]
 dataPath = ./JSON

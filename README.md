--- conflicted
+++ resolved
@@ -1,37 +1,33 @@
 <!----------------BEGIN-HEADER------------------------------------>
-## FitSNAP3 
+## FitSNAP3
 A Python Package For Training SNAP Interatomic Potentials for use in the LAMMPS molecular dynamics package
 
 _Copyright (2016) Sandia Corporation. Under the terms of Contract DE-AC04-94AL85000 with Sandia Corporation, the U.S. Government retains certain rights in this software. This software is distributed under the GNU General Public License_
 ##
 
-#### Original author: 
+#### Original author:
     Aidan P. Thompson, athomps (at) sandia (dot) gov (Sandia National Labs)
-    http://www.cs.sandia.gov/~athomps 
+    http://www.cs.sandia.gov/~athomps
 
 #### Key contributors (alphabetical):
     Mary Alice Cusentino (Sandia National Labs)
     Nicholas Lubbers (Los Alamos National Lab)
-<<<<<<< HEAD
-    Charles Sievers (Sandia National Labs)
-=======
     Charles Sievers (UC Davis, Sandia National Labs)
->>>>>>> 69cb851f
     Adam Stephens (Sandia National Labs)
     Mitchell Wood (Sandia National Labs)
 
-#### Additional authors (alphabetical): 
+#### Additional authors (alphabetical):
     Elizabeth Decolvenaere (D. E. Shaw Research)
     Stan Moore (Sandia National Labs)
     Steve Plimpton (Sandia National Labs)
     Gary Saavedra (Sandia National Labs)
     Peter Schultz (Sandia National Labs)
     Laura Swiler (Sandia National Labs)
-    
+
 <!-----------------END-HEADER------------------------------------->
 
 #### Using this package:
-* [Required] This package expects a python 3.6+ version. 
+* [Required] This package expects a python 3.6+ version.
 * [Required] Compile LAMMPS (lammps.sandia.gov) as a shared library, detailed instructions can be found here `docs/LAMMPS.md`. If you can open python and run `import lammps; lmp = lammps.lammps()` and it succeeds, you should be good.
 
 #### Installing:
@@ -41,11 +37,11 @@
 * For stable, self-contained copy of this code:
     * Set up a Conda environment, then `pip install fitsnap3`. Less complications using mpi4py this way.
 
-* See docs/INSTALL.md for more information. 
-* We recommend always using an up-to-date LAMMPS version as this is the preferred decriptor calculator. 
+* See docs/INSTALL.md for more information.
+* We recommend always using an up-to-date LAMMPS version as this is the preferred decriptor calculator.
 
 #### Running:
-* `(mpirun -np #) python -m fitsnap3 [options] infile` (optional) 
+* `(mpirun -np #) python -m fitsnap3 [options] infile` (optional)
 * Command line options can be seen with `python -m fitsnap3 -h`
 * Input files are described by `docs/TEMPLATE.in` and `docs/GROUPLIST.template`
 * Examples of published SNAP interatomic potentials can be found in `examples/`